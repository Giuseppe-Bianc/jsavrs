use jsavrs::ir::function::Function;
use jsavrs::ir::ssa::SsaTransformer;
//use jsavrs::ir::cfg::ControlFlowGraph;
use jsavrs::ir::basic_block::BasicBlock;
use jsavrs::ir::instruction::{Instruction, InstructionKind};
use jsavrs::ir::terminator::{Terminator, TerminatorKind};
use jsavrs::ir::types::IrType;
use jsavrs::ir::value::{/*ValueKind,*/ IrLiteralValue, Value};
use jsavrs::location::source_span::SourceSpan;
use std::sync::Arc;

#[test]
fn test_ssa_transformer_new() {
    let _transformer = SsaTransformer::new(None);
    // Just check that we can create it
    assert!(true);
}

#[test]
fn test_simple_ssa_transformation() {
    // Create a simple function with a single block
    let mut func = Function::new("test", vec![], IrType::Void);

    // Create a basic block with some instructions
    let mut block = BasicBlock::new("entry", SourceSpan::default());

    // Add an alloca instruction
    let alloca_inst = Instruction::new(InstructionKind::Alloca { ty: IrType::I32 }, SourceSpan::default());
    block.instructions.push(alloca_inst);

    // Add a store instruction
    let store_inst = Instruction::new(
        InstructionKind::Store {
            value: Value::new_literal(IrLiteralValue::I32(42)),
            dest: Value::new_temporary(0, IrType::Pointer(Box::new(IrType::I32))),
        },
        SourceSpan::default(),
    );
    block.instructions.push(store_inst);

    // Add a return terminator
    let return_term = Terminator::new(
        TerminatorKind::Return { value: Value::new_literal(IrLiteralValue::I32(0)), ty: IrType::Void },
        SourceSpan::default(),
    );
    block.set_terminator(return_term);

    // Add the block to the function's CFG
    let _node_idx = func.cfg.add_block(block);
    func.cfg.entry_label = "entry".to_string();

    // Transform to SSA form
    let mut transformer = SsaTransformer::new(None);
    let result = transformer.transform_function(&mut func);

    // The transformation should succeed
    assert!(result.is_ok());

    // The function should still have one block
    assert_eq!(func.cfg.graph().node_count(), 1);
}

#[test]
fn test_ssa_with_if_else() {
    // Create a function with if-else control flow
    let mut func = Function::new("test", vec![], IrType::Void);

    // Entry block
    let mut entry_block = BasicBlock::new("entry", SourceSpan::default());
    let alloca_inst = Instruction::new(InstructionKind::Alloca { ty: IrType::I32 }, SourceSpan::default());
    entry_block.instructions.push(alloca_inst);
    let branch_term = Terminator::new(TerminatorKind::Branch { label: Arc::from("condition") }, SourceSpan::default());
    entry_block.set_terminator(branch_term);
    func.cfg.add_block(entry_block);

    // Condition block
    let mut condition_block = BasicBlock::new("condition", SourceSpan::default());
    let cond_value = Value::new_literal(IrLiteralValue::Bool(true));
    let cond_branch = Terminator::new(
        TerminatorKind::ConditionalBranch {
            condition: cond_value,
            true_label: Arc::from("then_branch"),
            false_label: Arc::from("else_branch"),
        },
        SourceSpan::default(),
    );
    condition_block.set_terminator(cond_branch);
    func.cfg.add_block(condition_block);

    // Then branch
    let mut then_block = BasicBlock::new("then_branch", SourceSpan::default());
    let store_inst1 = Instruction::new(
        InstructionKind::Store {
            value: Value::new_literal(IrLiteralValue::I32(20)),
            dest: Value::new_temporary(0, IrType::Pointer(Box::new(IrType::I32))),
        },
        SourceSpan::default(),
    );
    then_block.instructions.push(store_inst1);
    let branch_term2 = Terminator::new(TerminatorKind::Branch { label: Arc::from("merge") }, SourceSpan::default());
    then_block.set_terminator(branch_term2);
    func.cfg.add_block(then_block);

    // Else branch
    let mut else_block = BasicBlock::new("else_branch", SourceSpan::default());
    let store_inst2 = Instruction::new(
        InstructionKind::Store {
            value: Value::new_literal(IrLiteralValue::I32(30)),
            dest: Value::new_temporary(0, IrType::Pointer(Box::new(IrType::I32))),
        },
        SourceSpan::default(),
    );
    else_block.instructions.push(store_inst2);
    let branch_term3 = Terminator::new(TerminatorKind::Branch { label: Arc::from("merge") }, SourceSpan::default());
    else_block.set_terminator(branch_term3);
    func.cfg.add_block(else_block);

    // Merge block
    let mut merge_block = BasicBlock::new("merge", SourceSpan::default());
    let return_term = Terminator::new(
        TerminatorKind::Return { value: Value::new_literal(IrLiteralValue::I32(0)), ty: IrType::Void },
        SourceSpan::default(),
    );
    merge_block.set_terminator(return_term);
    func.cfg.add_block(merge_block);

    // Connect the blocks
    func.cfg.connect_blocks("entry", "condition");
    func.cfg.connect_blocks("condition", "then_branch");
    func.cfg.connect_blocks("condition", "else_branch");
    func.cfg.connect_blocks("then_branch", "merge");
    func.cfg.connect_blocks("else_branch", "merge");

    func.cfg.entry_label = "entry".to_string();

    // Transform to SSA form
    let mut transformer = SsaTransformer::new(None);
    let result = transformer.transform_function(&mut func);

    // The transformation should succeed
    assert!(result.is_ok());
}

#[test]
fn test_simple_if_else_transformation() {
    // Create a simple function with an if-else structure
    let mut func = Function::new("test", vec![], IrType::Void);

    // Create blocks
    let _entry_block = BasicBlock::new("entry", SourceSpan::default());
    let _then_block = BasicBlock::new("then", SourceSpan::default());
    let _else_block = BasicBlock::new("else", SourceSpan::default());
    let _merge_block = BasicBlock::new("merge", SourceSpan::default());

    // Add blocks to function
    func.add_block("entry", SourceSpan::default());
    func.add_block("then", SourceSpan::default());
    func.add_block("else", SourceSpan::default());
    func.add_block("merge", SourceSpan::default());

    // Set entry block
    func.cfg.entry_label = "entry".to_string();

    // Create a variable x
    let x_var = Value::new_temporary(0, IrType::I32).with_debug_info(Some("x".into()), SourceSpan::default());

    // Add an alloca instruction for x in entry block
    let alloca_inst =
        Instruction::new(InstructionKind::Alloca { ty: IrType::I32 }, SourceSpan::default()).with_result(x_var.clone());

    func.add_instruction("entry", alloca_inst);

    // Add store instructions in then and else blocks
    let const_10 = Value::new_literal(IrLiteralValue::I32(10));
    let store_then =
        Instruction::new(InstructionKind::Store { value: const_10, dest: x_var.clone() }, SourceSpan::default());
    func.add_instruction("then", store_then);

    let const_20 = Value::new_literal(IrLiteralValue::I32(20));
    let store_else =
        Instruction::new(InstructionKind::Store { value: const_20, dest: x_var.clone() }, SourceSpan::default());
    func.add_instruction("else", store_else);

    // Transform to SSA
    let mut transformer = SsaTransformer::new(None);
    let result = transformer.transform_function(&mut func);

    // The transformation should succeed
    if let Err(e) = &result {
        eprintln!("SSA transformation error in test_simple_if_else_transformation: {}", e);
    }
    assert!(result.is_ok());
}

#[test]
fn test_loop_transformation() {
    // Create a simple function with a loop structure
    let mut func = Function::new("test_loop", vec![], IrType::Void);

    // Create blocks
    let _entry_block = BasicBlock::new("entry", SourceSpan::default());
    let _loop_header = BasicBlock::new("loop_header", SourceSpan::default());
    let _loop_body = BasicBlock::new("loop_body", SourceSpan::default());
    let _loop_exit = BasicBlock::new("loop_exit", SourceSpan::default());

    // Add blocks to function
    func.add_block("entry", SourceSpan::default());
    func.add_block("loop_header", SourceSpan::default());
    func.add_block("loop_body", SourceSpan::default());
    func.add_block("loop_exit", SourceSpan::default());

    // Set entry block
    func.cfg.entry_label = "entry".to_string();

    // Create a variable i
    let i_var = Value::new_temporary(0, IrType::I32).with_debug_info(Some("i".into()), SourceSpan::default());

    // Add an alloca instruction for i in entry block
    let alloca_inst =
        Instruction::new(InstructionKind::Alloca { ty: IrType::I32 }, SourceSpan::default()).with_result(i_var.clone());

    func.add_instruction("entry", alloca_inst);

    // Add store instruction to initialize i in loop header
    let const_0 = Value::new_literal(IrLiteralValue::I32(0));
    let store_init =
        Instruction::new(InstructionKind::Store { value: const_0, dest: i_var.clone() }, SourceSpan::default());
    func.add_instruction("loop_header", store_init);

    // Add store instruction to increment i in loop body
    let const_1 = Value::new_literal(IrLiteralValue::I32(1));
<<<<<<< HEAD
    let _load_i =
        Instruction::new(InstructionKind::Load { src: i_var.clone(), ty: IrType::I32 }, SourceSpan::default());
=======
    let _load_i = Instruction::new(InstructionKind::Load { src: i_var.clone(), ty: IrType::I32 }, SourceSpan::default());
>>>>>>> 07c9b617
    // For simplicity, we'll just add a store that overwrites i in the loop body
    let store_inc =
        Instruction::new(InstructionKind::Store { value: const_1, dest: i_var.clone() }, SourceSpan::default());
    func.add_instruction("loop_body", store_inc);

    // Transform to SSA
    let mut transformer = SsaTransformer::new(None);
    let result = transformer.transform_function(&mut func);

    // The transformation should succeed
    if let Err(e) = &result {
        eprintln!("SSA transformation error in test_loop_transformation: {}", e);
    }
    assert!(result.is_ok());
}<|MERGE_RESOLUTION|>--- conflicted
+++ resolved
@@ -229,12 +229,7 @@
 
     // Add store instruction to increment i in loop body
     let const_1 = Value::new_literal(IrLiteralValue::I32(1));
-<<<<<<< HEAD
-    let _load_i =
-        Instruction::new(InstructionKind::Load { src: i_var.clone(), ty: IrType::I32 }, SourceSpan::default());
-=======
-    let _load_i = Instruction::new(InstructionKind::Load { src: i_var.clone(), ty: IrType::I32 }, SourceSpan::default());
->>>>>>> 07c9b617
+    let load_i = Instruction::new(InstructionKind::Load { src: i_var.clone(), ty: IrType::I32 }, SourceSpan::default());
     // For simplicity, we'll just add a store that overwrites i in the loop body
     let store_inc =
         Instruction::new(InstructionKind::Store { value: const_1, dest: i_var.clone() }, SourceSpan::default());
