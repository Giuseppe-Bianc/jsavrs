// run --package jsavrs --bin jsavrs -- -i C:/dev/visualStudio/transpiler/Vandior/input.vn -v
use clap::Parser;
use console::style;
use jsavrs::cli::Args;
use jsavrs::error::error_reporter::ErrorReporter;
use jsavrs::ir::generator::NIrGenerator;
use jsavrs::lexer::Lexer;
use jsavrs::parser::jsav_parser::JsavParser;
use jsavrs::printers::ast_printer::pretty_print_stmt;
use jsavrs::semantic::type_checker::TypeChecker;
use jsavrs::time::timer::{AutoTimer, Timer};
use jsavrs::{error::compile_error::CompileError, lexer::lexer_tokenize_with_errors};
use std::process;
use std::{
    fs,
    path::Path,
    //process,
};
//use jsavrs::asm::generator::TargetOS;

// Helper function per gestire e stampare errori I/O
fn handle_io_error<T: std::fmt::Display>(error_type: &str, e: T) {
    eprintln!("{} {}: {}\n", style("ERROR:").red().bold(), style(error_type).red(), style(e).yellow());
}
const UNITS: [&str; 5] = ["B", "KB", "MB", "GB", "TB"];
const UNIT_LEN: usize = UNITS.len() - 1;

#[inline]
fn format_size(bytes: usize) -> (f64, &'static str) {
    let mut size = bytes as f64;
    let mut unit = 0;

    while size >= 1024.0 && unit < UNIT_LEN {
        size /= 1024.0;
        unit += 1;
    }

    (size, UNITS[unit])
}

#[allow(clippy::explicit_auto_deref, clippy::unused_unit)]
fn main() -> Result<(), CompileError> {
    let args = Args::parse();
    let file_path: &Path = args.input.as_path();
    let read_file_timer_name = format!("reading file {}", file_path.display());

    // Read input file with error styling
    let input = {
        let _io_timer = AutoTimer::new(&read_file_timer_name);

        fs::read_to_string(file_path).unwrap_or_else(|e| {
            handle_io_error("I/O", e);
            process::exit(1); // esce con codice 1
        })
    };

    let size_bytes = input.len();
    let (size, unit) = format_size(size_bytes);
    println!("total of bytes read: {} {}", size, unit);

    let file_path_str: &str = file_path.to_str().unwrap_or_else(|| {
        handle_io_error("I/O", std::io::Error::new(std::io::ErrorKind::InvalidData, "Invalid file path"));
        process::exit(1);
    });

    let _total_timer = AutoTimer::new("Total Execution"); // Timer totale
    let mut lexer = Lexer::new(file_path_str, &input);
    let line_tracker = lexer.get_line_tracker();
    let error_reporter: ErrorReporter = ErrorReporter::new(line_tracker.clone());
    let lexer_timer = Timer::new("Lexer Tokenization");
    let (tokens, lexer_errors) = lexer_tokenize_with_errors(&mut lexer);
    println!("{lexer_timer}");
    if !lexer_errors.is_empty() {
        eprintln!("{}", error_reporter.report_errors(lexer_errors));
        process::exit(1);
    }

    // Print tokens with color if verbose
    println!("{} tokens found", tokens.len());

    let parse = JsavParser::new(tokens);
    let parse_timer = Timer::new("Parser");
    let (statements, parer_errors) = parse.parse();
    println!("{parse_timer}");
    let num_statements = statements.len();
    let num_statements_str = format!("{} statements found", num_statements);
    if !parer_errors.is_empty() {
        eprintln!("{}", error_reporter.report_errors(parer_errors));
        process::exit(1);
    }

    println!("parsing done");

    //Print statements with color if verbose
    if args.verbose {
        //println!("{}", pretty_print(&statements.unwrap()));
        if num_statements > 5 {
            println!("{num_statements_str}");
        } else {
            for stat in &statements {
                println!("{}", pretty_print_stmt(stat));
            }
        }
    } else {
        println!("{num_statements_str}");
    }

    let type_check_timer = Timer::new("Type Checking");
    let mut type_checkr = TypeChecker::new();
    let type_check_errors = type_checkr.check(&*statements);
    println!("{type_check_timer}");
    println!("type checking done");
    if !type_check_errors.is_empty() {
        eprintln!("{}", error_reporter.report_errors(type_check_errors));
        process::exit(1);
    }

    // Extract type information from the type checker to guide IR generation
<<<<<<< HEAD
    let mut generator = NIrGenerator::new();
=======
    let type_info = type_checkr.take_type_info();
    let mut generator = NIrGenerator::new_with_type_info(type_info);
>>>>>>> 07c9b617
    let nir_timer = Timer::new("NIR Generation");
    let (module, ir_errors) = generator.generate(statements.clone(), file_path.to_str().unwrap());
    println!("{nir_timer}");

    if !ir_errors.is_empty() {
        eprintln!("{}", error_reporter.report_errors(ir_errors));
        process::exit(1);
    }

    println!("NIR generation done");

    // Print the module
    if args.verbose {
        println!("{module}");
    }

<<<<<<< HEAD
    // Generate assembly code from IR
    let asm_timer = Timer::new("ASM Generation");
    let target_os = if cfg!(windows) { TargetOS::Windows } else { TargetOS::Linux };
    let mut ir_to_asm = IrToAsmGenerator::new(target_os);
    let asm_code = ir_to_asm.generate_from_module(&module);
    println!("{asm_timer}");
    
    // Save assembly code to file
    let asm_output_path = file_path.with_extension("asm");
    if let Err(e) = fs::write(&asm_output_path, asm_code) {
        handle_io_error("ASM Output", e);
        process::exit(1);
=======
    // Check if we should emit assembly
    if args.emit_asm {
        let asm_timer = Timer::new("ASM Generation");
        
        // Determine target platform based on the CLI argument
        let target_platform = match args.target.as_str() {
            "x86_64-windows-msvc" => jsavrs::asm::platform::TargetPlatform::windows_x64(),
            "x86_64-apple-darwin" => jsavrs::asm::platform::TargetPlatform::macos_x64(),
            _ => jsavrs::asm::platform::TargetPlatform::linux_x64(), // Default to Linux
        };
        
        // Create the assembly generator
        let mut asm_generator = match jsavrs::asm::generator::AssemblyGenerator::new(target_platform) {
            Ok(generator) => generator,
            Err(e) => {
                eprintln!("Failed to create assembly generator: {:?}", e);
                process::exit(1);
            }
        };
        
        // Generate assembly code from the IR module
        let asm_code = match asm_generator.generate_assembly(module) {
            Ok(code) => code,
            Err(e) => {
                eprintln!("Assembly generation failed: {:?}", e);
                process::exit(1);
            }
        };
        
        println!("{asm_timer}");
        
        // Determine where to save the assembly code
        let asm_output_path = if let Some(output_path) = args.output {
            output_path
        } else {
            file_path.with_extension("asm")
        };
        
        // Write assembly code to file
        if let Err(e) = fs::write(&asm_output_path, asm_code) {
            handle_io_error("ASM Output", e);
            process::exit(1);
        }
        
        println!("ASM generation done");
        println!("Assembly code saved to: {}", asm_output_path.display());
>>>>>>> 07c9b617
    }
    
    Ok(())
}<|MERGE_RESOLUTION|>--- conflicted
+++ resolved
@@ -116,12 +116,7 @@
     }
 
     // Extract type information from the type checker to guide IR generation
-<<<<<<< HEAD
     let mut generator = NIrGenerator::new();
-=======
-    let type_info = type_checkr.take_type_info();
-    let mut generator = NIrGenerator::new_with_type_info(type_info);
->>>>>>> 07c9b617
     let nir_timer = Timer::new("NIR Generation");
     let (module, ir_errors) = generator.generate(statements.clone(), file_path.to_str().unwrap());
     println!("{nir_timer}");
@@ -138,9 +133,8 @@
         println!("{module}");
     }
 
-<<<<<<< HEAD
     // Generate assembly code from IR
-    let asm_timer = Timer::new("ASM Generation");
+    /*let asm_timer = Timer::new("ASM Generation");
     let target_os = if cfg!(windows) { TargetOS::Windows } else { TargetOS::Linux };
     let mut ir_to_asm = IrToAsmGenerator::new(target_os);
     let asm_code = ir_to_asm.generate_from_module(&module);
@@ -151,55 +145,10 @@
     if let Err(e) = fs::write(&asm_output_path, asm_code) {
         handle_io_error("ASM Output", e);
         process::exit(1);
-=======
-    // Check if we should emit assembly
-    if args.emit_asm {
-        let asm_timer = Timer::new("ASM Generation");
-        
-        // Determine target platform based on the CLI argument
-        let target_platform = match args.target.as_str() {
-            "x86_64-windows-msvc" => jsavrs::asm::platform::TargetPlatform::windows_x64(),
-            "x86_64-apple-darwin" => jsavrs::asm::platform::TargetPlatform::macos_x64(),
-            _ => jsavrs::asm::platform::TargetPlatform::linux_x64(), // Default to Linux
-        };
-        
-        // Create the assembly generator
-        let mut asm_generator = match jsavrs::asm::generator::AssemblyGenerator::new(target_platform) {
-            Ok(generator) => generator,
-            Err(e) => {
-                eprintln!("Failed to create assembly generator: {:?}", e);
-                process::exit(1);
-            }
-        };
-        
-        // Generate assembly code from the IR module
-        let asm_code = match asm_generator.generate_assembly(module) {
-            Ok(code) => code,
-            Err(e) => {
-                eprintln!("Assembly generation failed: {:?}", e);
-                process::exit(1);
-            }
-        };
-        
-        println!("{asm_timer}");
-        
-        // Determine where to save the assembly code
-        let asm_output_path = if let Some(output_path) = args.output {
-            output_path
-        } else {
-            file_path.with_extension("asm")
-        };
-        
-        // Write assembly code to file
-        if let Err(e) = fs::write(&asm_output_path, asm_code) {
-            handle_io_error("ASM Output", e);
-            process::exit(1);
-        }
-        
-        println!("ASM generation done");
-        println!("Assembly code saved to: {}", asm_output_path.display());
->>>>>>> 07c9b617
     }
+    
+    println!("ASM generation done");
+    println!("Assembly code saved to: {}", asm_output_path.display());*/
     
     Ok(())
 }